# Changelog

All notable changes to this project will be documented in this file.

The format is based on [Keep a Changelog](http://keepachangelog.com/en/1.0.0/)
and this project adheres to [Semantic Versioning](http://semver.org/spec/v2.0.0.html).

<<<<<<< HEAD
## [Unreleased]
- `getBy()` alias added
=======
## Unreleased
### Added
- `increment` method
- `getIndexes`, `createIndex`, `createIndexes`, `dropIndex`, `dropIndexes` method
>>>>>>> d92e4a9c

## [3.4.0] - 2019-12-31
## Added
- `getById()` alias added

## [3.3.3] - 2019-11-28
## Added
- `excludeFieldsInLog` getter documented on readme

## [3.3.2] - 2019-11-22
### Fixed
- `getPaged` method is now guaranteed to process every page

## [3.3.1] - 2019-11-21
### Added
- `userCreated` and `userModified` fields auto generated for write methods.
- `userCreated` field in logs

## [3.3.0] - 2019-11-06
### Added
- Logs for write methods:
	- insert
	- multiInsert
	- update
	- save
	- multiSave
	- remove
	- multiRemove
- `@janiscommerce/log` package
- `lib/utils.js` module

## [3.2.0] - 2019-11-06
### Added
- Distinct method implemented with driver support check

## [3.1.0] - 2019-10-09
### Fixed
- Tests typo fix
- Readme example

### Removed
- useless index.js

## [3.0.0] - 2019-09-12
### Changed
- Client injection replaced by Session injection (**BREAKING CHANGE**)

## [2.1.0] - 2019-09-12
### Removed
- `ENV` vars config documentation

### Deprecated
- `ENV` vars config

## [2.0.0] - 2019-09-11
### Removed
- `client-fields.js` module
- `@janiscommerce/settings` dependency
- `clientDBConfig` getter

### Changed
- `db()` method passes client config to `database-dispatcher` due client configs are not built anymore.
- `database-dispatcher` updated to `2.0.0`

## [1.2.0] - 2019-07-31
### Added
- Added protocol field

## [1.1.1] - 2019-07-15
### Fixed
- Dependencies updated to get settings properly

### Removed
- Unused dependencies

## [1.1.0] - 2019-07-15
### Added
- `type` field in Client Fields for `DBDriver`

## [1.0.0] - 2019-07-11
### Added
- `Model` package
- `tests`
- `README.md`<|MERGE_RESOLUTION|>--- conflicted
+++ resolved
@@ -5,15 +5,11 @@
 The format is based on [Keep a Changelog](http://keepachangelog.com/en/1.0.0/)
 and this project adheres to [Semantic Versioning](http://semver.org/spec/v2.0.0.html).
 
-<<<<<<< HEAD
-## [Unreleased]
+## [3.5.0] - 2020-01-13
+### Added
 - `getBy()` alias added
-=======
-## Unreleased
-### Added
 - `increment` method
 - `getIndexes`, `createIndex`, `createIndexes`, `dropIndex`, `dropIndexes` method
->>>>>>> d92e4a9c
 
 ## [3.4.0] - 2019-12-31
 ## Added
